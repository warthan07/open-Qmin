--- conflicted
+++ resolved
@@ -181,21 +181,12 @@
     eVec3[0] = evecs[eigList[2].second][0];
     eVec3[1] = evecs[eigList[2].second][1];
     eVec3[2] = evecs[eigList[2].second][2];
-<<<<<<< HEAD
-    */
-
-    //printf("%f %f %f\n",eVals[0],eVals[1],eVals[2]);
-    //printf("%f %f %f\t%f\n",eVec1[0],eVec1[1],eVec1[2],evecs[0][0]/eVec1[0]);
-    //printf("%f %f %f\t%f\n",eVec2[0],eVec2[1],eVec2[2],evecs[1][0]/eVec2[0]);
-    //printf("%f %f %f\t%f\n",eVec3[0],eVec3[1],eVec3[2],evecs[2][0]/eVec3[0]);
-=======
     /*
     printf("%f %f %f\n",eVals[0],eVals[1],eVals[2]);
     printf("%f %f %f\t%f\n",eVec1[0],eVec1[1],eVec1[2],eigList[0].first);
     printf("%f %f %f\t%f\n",eVec2[0],eVec2[1],eVec2[2],eigList[1].first);
     printf("%f %f %f\t%f\n",eVec3[0],eVec3[1],eVec3[2],eigList[2].first);
     */
->>>>>>> c6d38262
     }
 
 //!Get the eigenvalues of a real symmetric traceless 3x3 matrix
