--- conflicted
+++ resolved
@@ -161,31 +161,5 @@
 
         myfile.close();
         }
-<<<<<<< HEAD
-
-
-=======
-        /*
-    ArrayHandle<dVec> pp(Configuration->returnPositions());
-    vector<scalar> eVals(3);
-    vector<scalar> eVec1(3);
-    vector<scalar> eVec2(3);
-    vector<scalar> eVec3(3);
-    printdVec(pp.data[10]);
-    eigensystemOfQ(pp.data[10],eVals,eVec1,eVec2,eVec3);
-
-    printdVec(Configuration->averagePosition());
-    dVec avePos=Configuration->averagePosition();
-    eigensystemOfQ(avePos,eVals,eVec1,eVec2,eVec3);
-    */
-
-    /*
-    if(GPU && Nconstants == 1)
-        landauLCForceOneConstant->printTuners();
-    if(GPU && Nconstants == 2)
-        landauLCForceTwoConstant->printTuners();
-    if(GPU && Nconstants == 3)
-        landauLCForceThreeConstant->printTuners();
->>>>>>> 47a4b3b0
     */
 };