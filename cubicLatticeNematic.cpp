--- conflicted
+++ resolved
@@ -166,8 +166,6 @@
 
         myfile.close();
         }
-<<<<<<< HEAD
-=======
     /*
     ArrayHandle<dVec> pp(Configuration->returnPositions());
     vector<scalar> eVals(3);
@@ -190,6 +188,5 @@
         landauLCForceTwoConstant->printTuners();
     if(GPU && Nconstants == 3)
         landauLCForceThreeConstant->printTuners();
->>>>>>> c6d38262
     */
 };