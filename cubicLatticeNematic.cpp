--- conflicted
+++ resolved
@@ -26,41 +26,7 @@
 
 int main(int argc, char*argv[])
 {
-<<<<<<< HEAD
     QApplication a(argc, argv);
-=======
-    // wrap the command line parser in a try block...
-    try
-    {
-    //First, we set up a basic command line parser with some message and version
-    CmdLine cmd("dDimSim applied to a lattice of XY-spins", ' ', "V0.1");
-
-    //define the various command line strings that can be passed in...
-    //ValueArg<T> variableName("shortflag","longFlag","description",required or not, default value,"value type",CmdLine object to add to
-    ValueArg<int> programSwitchArg("z","programSwitch","an integer controlling program branch",false,0,"int",cmd);
-    ValueArg<int> constantSwitchArg("k","numberOfConstants","an integer controlling the force approximation",false,1,"int",cmd);
-    ValueArg<int> gpuSwitchArg("g","USEGPU","an integer controlling which gpu to use... g < 0 uses the cpu",false,-1,"int",cmd);
-    ValueArg<int> threadSwitchArg("t","threads","how many threads to request for openMP ",false,1,"int",cmd);
-    ValueArg<int> maxIterationsSwitchArg("i","iterations","number of timestep iterations",false,100,"int",cmd);
-    ValueArg<scalar> lengthSwitchArg("l","sideLength","size of simulation domain",false,10.0,"double",cmd);
-    ValueArg<scalar> dtSwitchArg("e","timeStepSize","size of Delta t",false,0.001,"double",cmd);
-
-    //parse the arguments
-    cmd.parse( argc, argv );
-
-    //define variables that correspond to the command line parameters
-    int programSwitch = programSwitchArg.getValue();
-    int Nconstants = constantSwitchArg.getValue();
-    int maximumIterations = maxIterationsSwitchArg.getValue();
-    int nThreads = threadSwitchArg.getValue();
-    scalar L = lengthSwitchArg.getValue();
-    scalar dt = dtSwitchArg.getValue();
-
-    int gpuSwitch = gpuSwitchArg.getValue();
-    bool GPU = false;
-    if(gpuSwitch >=0)
-        GPU = chooseGPU(gpuSwitch);
->>>>>>> 3297e149
 
     QSplashScreen *splash = new QSplashScreen;
     splash->setPixmap(QPixmap("../landauDeGUI/examples/splashWithText.jpeg"));
@@ -77,9 +43,6 @@
     return a.exec();
     /*
 
-<<<<<<< HEAD
-
-=======
     scalar a = -1;
     scalar b = -2.12/0.172;
     scalar c = 1.73/0.172;
@@ -122,7 +85,6 @@
             break;
         }
     sim->setNThreads(nThreads);
->>>>>>> 3297e149
 
     boundaryObject homeotropicBoundary(boundaryType::homeotropic,1.0,S0);
     boundaryObject planarDegenerateBoundary(boundaryType::degeneratePlanar,.582,S0);
