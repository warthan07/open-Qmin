--- conflicted
+++ resolved
@@ -166,12 +166,9 @@
 
         myfile.close();
         }
-<<<<<<< HEAD
-    */
-=======
     string fname="../data/boundaryInput.txt";
     Configuration->createBoundaryFromFile(fname,true);
->>>>>>> c88f8b27
+    */
     /*
     ArrayHandle<dVec> pp(Configuration->returnPositions());
     vector<scalar> eVals(3);
