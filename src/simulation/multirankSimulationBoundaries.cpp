--- conflicted
+++ resolved
@@ -44,36 +44,6 @@
         istringstream ss(line);
         ss >>iVar1 >> sVar1 >> sVar2 >>iVar2;
 
-<<<<<<< HEAD
-//    cout << " objects finalized" << endl;
-    }
-
-void multirankSimulation::createMultirankBoundaryObject(vector<int3> &latticeSites, vector<dVec> &qTensors, boundaryType _type, scalar Param1, scalar Param2)
-    {
-    auto Conf = mConfiguration.lock();
-    ArrayHandle<dVec> pos(Conf->returnPositions());
-    int3 globalLatticeSize;//the maximum size of the combined simulation
-    int3 latticeMax;//...and (max)
-    globalLatticeSize.x = rankTopology.x*Conf->latticeSites.x;
-    globalLatticeSize.y = rankTopology.y*Conf->latticeSites.y;
-    globalLatticeSize.z = rankTopology.z*Conf->latticeSites.z;
-    latticeMax.x = (1+rankParity.x)*Conf->latticeSites.x;
-    latticeMax.y = (1+rankParity.y)*Conf->latticeSites.y;
-    latticeMax.z = (1+rankParity.z)*Conf->latticeSites.z;
-    vector<int> latticeSitesToEmploy;
-    latticeSitesToEmploy.reserve(latticeSites.size());
-    for (int ii = 0; ii < latticeSites.size(); ++ii)
-        {
-        //make sure the site is within the simulation box
-        int3 currentSite = wrap(latticeSites[ii],globalLatticeSize);;
-        //check if it is within control of this rank
-        if(currentSite >=latticeMinPosition && currentSite < latticeMax)
-            {
-            int3 currentLatticePos = currentSite - latticeMinPosition;
-            int currentLatticeSite = Conf->positionToIndex(currentLatticePos);
-            latticeSitesToEmploy.push_back(currentLatticeSite);
-            pos.data[currentLatticeSite] = qTensors[ii];
-=======
         scalar Wb = sVar1;
         scalar s0 = sVar2;
         int nEntries = iVar2;
@@ -101,7 +71,6 @@
             
             boundSites.push_back(sitePos);
             qTensors.push_back(Qtensor);
->>>>>>> 76600880
 
             entriesRead += 1;
             };
@@ -521,8 +490,6 @@
             qTensorFromDirector(director, S0, pos.data[ii]);
             }
         }
-<<<<<<< HEAD
-=======
     };
 
 void multirankSimulation::createMultirankBoundaryObject(vector<int3> &latticeSites, vector<dVec> &qTensors, boundaryType _type, scalar Param1, scalar Param2)
@@ -594,5 +561,4 @@
         };
 
 //    cout << " objects finalized" << endl;
->>>>>>> 76600880
     };